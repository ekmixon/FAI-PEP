#!/usr/bin/env python3.6

##############################################################################
# Copyright 2017-present, Facebook, Inc.
# All rights reserved.
#
# This source code is licensed under the license found in the
# LICENSE file in the root directory of this source tree.
##############################################################################

import copy
import os
import sys
import time
from utils.arg_parse import getArgs
from utils.custom_logger import getLogger
from utils.utilities import getCommand


def runOneBenchmark(info, benchmark, framework, platform, backend, reporters, lock):
    assert "treatment" in info, "Treatment is missing in info"
    getLogger().info("Running {}".format(benchmark["path"]))

    minfo = copy.deepcopy(info["treatment"])
    if "shared_libs" in info:
        minfo["shared_libs"] = info["shared_libs"]
    try:
        data = _runOnePass(minfo, benchmark, framework, platform)
        meta = None
        if "control" in info and benchmark["tests"][0]["metric"] == "delay":
            cinfo = copy.deepcopy(info["control"])
            if "shared_libs" in info:
                cinfo["shared_libs"] = info["shared_libs"]
            control = _runOnePass(cinfo, benchmark, framework, platform)
            bname = benchmark["model"]["name"]
            data = _mergeDelayData(data, control, bname)
        if benchmark["tests"][0]["metric"] == "delay":
            data = _adjustData(info, data)
            meta = _retrieveMeta(info, benchmark, platform, framework, backend)

        result = {
            "meta": meta,
            "data": data
        }
    except Exception:
        # Catch all exceptions so that failure in one test does not
        # affect other tests
        getLogger().info(
            "Exception caught when running benchmark")
        data = None
    if data is None or len(data) == 0:
        name = platform.getMangledName()
        model_name = ""
        if "model" in benchmark and "name" in benchmark["model"]:
            model_name = benchmark["model"]["name"]
        commit_hash = ""
        if "commit" in info["treatment"]:
            commit_hash = info["treatment"]["commit"]
        getLogger().info(
            "No data collected for ".format(model_name) +
            "on {}. ".format(name) +
            "The run may be failed for " +
            "{}".format(commit_hash))
        return

<<<<<<< HEAD
    with lock:
        for reporter in reporters:
            reporter.report(result)

=======
    for reporter in reporters:
        reporter.report(result)
>>>>>>> b076596e
    if "regression_commits" in info and \
            info["run_type"] == "benchmark" and \
            getArgs().local_reporter:
        from regression_detectors.regression_detectors import checkRegressions
        checkRegressions(info, platform, framework, benchmark, reporters,
                         result['meta'], getArgs().local_reporter)
    time.sleep(5)


def _runOnePass(info, benchmark, framework, platform):
    assert len(benchmark["tests"]) == 1, \
        "At this moment, only one test exists in the benchmark"
    output, treatment_files = \
        framework.runBenchmark(info, benchmark, platform)

    data = None
    test = benchmark["tests"][0]
    if treatment_files and test["metric"] == "error":
        golden_files = test["output_files"]
        data = _processErrorData(treatment_files, golden_files)
    elif test["metric"] == "delay":
        data = _processDelayData(output)
    elif test["metric"] == "generic":
        data = output
    else:
        assert False, "Should not be here"

    return data


def _processDelayData(input_data):
    data = {}
    for k in input_data:
        data[k] = {
            "values": input_data[k]["values"],
            "summary": _getStatistics(input_data[k]["values"]),
            "type": k,
            "operator": input_data[k]["operator"],
            "id": input_data[k]["id"]
        }
    return data


def _mergeDelayData(treatment_data, control_data, bname):
    data = copy.deepcopy(treatment_data)
    for k in treatment_data:
        if k not in control_data:
            getLogger().error(
                "Value {} existed in treatment but not ".format(k)) + \
                "control for benchmark {}".format(bname)
            continue
        control_value = control_data[k]
        treatment_value = treatment_data[k]
        for control_key in control_value:
            new_key = 'control_' + control_key
            data[k][new_key] = control_value[control_key]
        # create diff of delay
        csummary = control_value['summary']
        tsummary = treatment_value['summary']
        assert csummary is not None and tsummary is not None, \
            "The summary section in control and treatment cannot be None."
        data[k]['diff_summary'] = {
            "p0": tsummary['p0'] - csummary['p100'],
            "p50": tsummary['p50'] - csummary['p50'],
            "p100": tsummary['p100'] - csummary['p0'],
            "p10": tsummary['p10'] - csummary['p90'],
            "p90": tsummary['p90'] - csummary['p10'],
        }
    return data


def _processErrorData(treatment_files, golden_files):
    treatment_outputs = _collectErrorData(treatment_files)
    golden_outputs = _collectErrorData(golden_files)
    data = {}
    for output in treatment_outputs:
        treatment_values = treatment_outputs[output]
        assert output in golden_outputs, \
            "Output {} is missing in golden".format(output)
        golden_values = golden_outputs[output]
        diff_values = list(map(
            lambda pair: pair[0] - pair[1],
            zip(treatment_values, golden_values)))
        diff_values.sort()
        treatment_values.sort()
        golden_values.sort()
        data[output] = {
            'summary': _getStatistics(treatment_values),
            'control_summary': _getStatistics(golden_values),
            'diff_summary': _getStatistics(diff_values),
        }
        data[output]['type'] = output
    return data


def _collectErrorData(output_files):
    data = {}
    for output in output_files:
        filename = output_files[output]
        assert os.path.isfile(filename), \
            "File {} doesn't exist".format(filename)
        with open(filename, "r") as f:
            content = f.read().splitlines()
            data[output] = [float(x.strip()) for x in content]
    return data


def _getStatistics(array):
    sorted_array = sorted(array)
    median = _getMedian(sorted_array)
    return {
        'p0': sorted_array[0],
        'p100': sorted_array[-1],
        'p50': median,
        'p10': sorted_array[len(sorted_array) // 10],
        'p90': sorted_array[len(sorted_array) -
                            len(sorted_array) // 10 - 1],
        'MAD': _getMedian(sorted(map(lambda x: abs(x - median),
                                     sorted_array))),
    }


def _getMedian(values):
    length = len(values)
    return values[length // 2] if (length % 2) == 1 else \
        (values[(length - 1) // 2] + values[length // 2]) / 2


def _adjustData(info, data):
    if "regressed_types" not in info:
        return data
    assert "run_type" in info and info["run_type"] == "regress", \
        "Regressed types only show up in regress run type"
    for v in data:
        if v in info["regressed_types"]:
            data[v]["regressed"] = 1
    return data


def _retrieveMeta(info, benchmark, platform, framework, backend):
    assert "treatment" in info, "Treatment is missing in info"
    model = benchmark["model"]
    test = benchmark["tests"][0]
    meta = {}
    meta["time"] = time.time()
    meta['net_name'] = model["name"]
    meta["metric"] = test["metric"]
    meta["framework"] = framework.getName()
    meta["platform"] = platform.getName()
    if platform.platform_hash:
        meta["platform_hash"] = platform.platform_hash
    meta["identifier"] = test["identifier"]
    assert "commit" in info["treatment"], \
        "Commit hash is missing in treatment"
    meta["commit"] = info["treatment"]["commit"]
    meta["commit_time"] = info["treatment"]["commit_time"]
    if "control" in info:
        meta["control_commit"] = info["control"]["commit"]
        meta["control_commit_time"] = info["control"]["commit_time"]
    meta["run_type"] = info["run_type"]
    meta["command"] = sys.argv
    meta["command_str"] = getCommand(sys.argv)
    if "group" in benchmark["model"]:
        meta["group"] = benchmark["model"]["group"]
    meta["backend"] = backend
    if getArgs().user_identifier:
        meta["user_identifier"] = getArgs().user_identifier
    return meta<|MERGE_RESOLUTION|>--- conflicted
+++ resolved
@@ -62,16 +62,11 @@
             "The run may be failed for " +
             "{}".format(commit_hash))
         return
-
-<<<<<<< HEAD
+      
     with lock:
         for reporter in reporters:
             reporter.report(result)
 
-=======
-    for reporter in reporters:
-        reporter.report(result)
->>>>>>> b076596e
     if "regression_commits" in info and \
             info["run_type"] == "benchmark" and \
             getArgs().local_reporter:
